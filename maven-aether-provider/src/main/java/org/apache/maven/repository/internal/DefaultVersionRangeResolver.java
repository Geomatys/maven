--- conflicted
+++ resolved
@@ -34,37 +34,6 @@
 import org.codehaus.plexus.component.annotations.Component;
 import org.codehaus.plexus.component.annotations.Requirement;
 import org.codehaus.plexus.util.IOUtil;
-<<<<<<< HEAD
-import org.sonatype.aether.RepositoryEvent.EventType;
-import org.sonatype.aether.RepositorySystemSession;
-import org.sonatype.aether.RequestTrace;
-import org.sonatype.aether.SyncContext;
-import org.sonatype.aether.util.DefaultRequestTrace;
-import org.sonatype.aether.util.listener.DefaultRepositoryEvent;
-import org.sonatype.aether.util.metadata.DefaultMetadata;
-import org.sonatype.aether.util.version.GenericVersionScheme;
-import org.sonatype.aether.version.InvalidVersionSpecificationException;
-import org.sonatype.aether.version.Version;
-import org.sonatype.aether.version.VersionConstraint;
-import org.sonatype.aether.version.VersionScheme;
-import org.sonatype.aether.impl.MetadataResolver;
-import org.sonatype.aether.impl.RepositoryEventDispatcher;
-import org.sonatype.aether.impl.SyncContextFactory;
-import org.sonatype.aether.impl.VersionRangeResolver;
-import org.sonatype.aether.metadata.Metadata;
-import org.sonatype.aether.repository.ArtifactRepository;
-import org.sonatype.aether.repository.RemoteRepository;
-import org.sonatype.aether.repository.WorkspaceReader;
-import org.sonatype.aether.resolution.MetadataRequest;
-import org.sonatype.aether.resolution.MetadataResult;
-import org.sonatype.aether.resolution.VersionRangeRequest;
-import org.sonatype.aether.resolution.VersionRangeResolutionException;
-import org.sonatype.aether.resolution.VersionRangeResult;
-import org.sonatype.aether.spi.locator.Service;
-import org.sonatype.aether.spi.locator.ServiceLocator;
-import org.sonatype.aether.spi.log.Logger;
-import org.sonatype.aether.spi.log.NullLogger;
-=======
 import org.eclipse.aether.RepositoryEvent.EventType;
 import org.eclipse.aether.RepositoryEvent;
 import org.eclipse.aether.RepositorySystemSession;
@@ -94,7 +63,6 @@
 import org.eclipse.aether.version.Version;
 import org.eclipse.aether.version.VersionConstraint;
 import org.eclipse.aether.version.VersionScheme;
->>>>>>> 4fdcdbd2
 
 /**
  * @author Benjamin Bentmann
@@ -120,8 +88,6 @@
     @Requirement
     private RepositoryEventDispatcher repositoryEventDispatcher;
 
-<<<<<<< HEAD
-=======
     public DefaultVersionRangeResolver()
     {
         // enable default constructor
@@ -137,7 +103,6 @@
         setRepositoryEventDispatcher( repositoryEventDispatcher );
     }
 
->>>>>>> 4fdcdbd2
     public void initService( ServiceLocator locator )
     {
         setLoggerFactory( locator.getService( LoggerFactory.class ) );
@@ -345,21 +310,13 @@
     private void invalidMetadata( RepositorySystemSession session, RequestTrace trace, Metadata metadata,
                                   ArtifactRepository repository, Exception exception )
     {
-<<<<<<< HEAD
-        DefaultRepositoryEvent event = new DefaultRepositoryEvent( EventType.METADATA_INVALID, session, trace );
-=======
         RepositoryEvent.Builder event = new RepositoryEvent.Builder( session, EventType.METADATA_INVALID );
         event.setTrace( trace );
->>>>>>> 4fdcdbd2
         event.setMetadata( metadata );
         event.setException( exception );
         event.setRepository( repository );
 
-<<<<<<< HEAD
-        repositoryEventDispatcher.dispatch( event );
-=======
         repositoryEventDispatcher.dispatch( event.build() );
->>>>>>> 4fdcdbd2
     }
 
 }